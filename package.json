{
<<<<<<< HEAD
    "name": "trailing-spaces",
    "displayName": "Trailing Spaces",
    "description": "Highlight trailing spaces and delete them in a flash!",
    "version": "0.2.5",
    "publisher": "shardulm94",
    "icon": "icon.png",
    "engines": {
        "vscode": "^0.10.1"
    },
    "categories": [
        "Other"
    ],
    "main": "./out/src/extension",
    "contributes": {
        "configuration": {
            "type": "object",
            "title": "Trailing Spaces Configuration",
            "properties": {
                "trailing-spaces.logLevel": {
                    "type": "string",
                    "enum": [
                        "none",
                        "log",
                        "info",
                        "warn",
                        "error"
                    ],
                    "default": "error",
                    "description": "Controls the verbosity of logging. Logs can be seen in the console by opening the dev tools. `log` is the most verbose and `error` will only show critical errors."
                },
                "trailing-spaces.includeEmptyLines": {
                    "type": "boolean",
                    "default": true,
                    "description": "By default, empty lines are cleared as well when calling the deletion command. Set to false to ignore empty lines upon deletion."
                },
                "trailing-spaces.highlightCurrentLine": {
                    "type": "boolean",
                    "default": true,
                    "description": "By default, the line being currently edited will have its trailing spaces highlighted. Set to false to ignore trailing spaces on the edited line."
                },
                "trailing-spaces.regexp": {
                    "type": "string",
                    "default": "[ \t]+",
                    "description": "By default, only simple spaces and tabs are matched as \"trailing spaces\"."
                },
                "trailing-spaces.liveMatching": {
                    "type": "boolean",
                    "default": true,
                    "description": "By default, Trailing Spaces is \"live\". It means the trailing spaces regions will be matched in the background, and highlighted if a color scope is defined, when the document is opened and edited. Set to false to disable live matching and highlighting (the deletion command remains available, so-called \"lazy matching\")."
                },
                "trailing-spaces.deleteModifiedLinesOnly": {
                    "type": "boolean",
                    "default": false,
                    "description": "By default, trailing spaces are deleted within the whole document. Set to true to affect only the lines you edited since last save. Trailing spaces will still be searched for and highlighted in the whole document."
                },
                "trailing-spaces.syntaxIgnore": {
                    "type": "array",
                    "default": [],
                    "description": "With this option you can ignore specific files based on the syntax used. An item has to match the case-sensitive string of the language used in the file."
                },
                "trailing-spaces.trimOnSave": {
                    "type": "boolean",
                    "default": false,
                    "description": "By default, nothing happens on save. Set to true to trim trailing spaces before saving, with respect to the other settings."
                },
                "trailing-spaces.saveAfterTrim": {
                    "type": "boolean",
                    "default": false,
                    "description": "By default, deleting trailing spaces does not cause the document to be saved. Set to true to force saving after trailing spaces have been deleted. This setting is irrelevant and will be ignored if trimOnSave is true."
                }
            }
        },
        "commands": [
            {
                "command": "trailing-spaces.deleteTrailingSpaces",
                "title": "Trailing Spaces: Delete"
            },
            {
                "command": "trailing-spaces.deleteTrailingSpacesModifiedLinesOnly",
                "title": "Trailing Spaces: Delete - Modified Lines Only"
            },
            {
                "command": "trailing-spaces.highlightTrailingSpaces",
                "title": "Trailing Spaces: Highlight"
            }
        ]
    },
    "activationEvents": [
        "*"
    ],
    "scripts": {
        "vscode:prepublish": "node ./node_modules/vscode/bin/compile",
        "compile": "node ./node_modules/vscode/bin/compile -watch -p ./",
        "precompile": "ncp test/files out/test/files"
    },
    "devDependencies": {
        "ncp": "^2.0.0",
        "typescript": "^1.6.2",
        "vscode": "0.10.x"
    },
    "directories": {
        "test": "test"
    },
    "dependencies": {
        "diff": "^2.2.1"
    },
    "repository": {
        "type": "git",
        "url": "git+https://github.com/shardulm94/vscode-trailingspaces.git"
    },
    "keywords": [
        "trailing",
        "spaces",
        "delete",
        "highlight"
    ],
    "author": "Shardul Mahadik",
    "license": "MIT",
    "bugs": {
        "url": "https://github.com/shardulm94/vscode-trailingspaces/issues"
=======
  "name": "trailing-spaces",
  "displayName": "Trailing Spaces",
  "description": "Highlight trailing spaces and delete them in a flash!",
  "version": "0.2.4",
  "publisher": "shardulm94",
  "icon": "icon.png",
  "engines": {
    "vscode": "^0.10.1"
  },
  "categories": [
    "Other"
  ],
  "main": "./out/src/extension",
  "contributes": {
    "configuration": {
      "type": "object",
      "title": "Trailing Spaces Configuration",
      "properties": {
        "trailing-spaces.logLevel": {
          "type": "string",
          "enum": [
            "none",
            "log",
            "info",
            "warn",
            "error"
          ],
          "default": "error",
          "description": "Controls the verbosity of logging. Logs can be seen in the console by opening the dev tools. `log` is the most verbose and `error` will only show critical errors."
        },
        "trailing-spaces.includeEmptyLines": {
          "type": "boolean",
          "default": true,
          "description": "By default, empty lines are cleared as well when calling the deletion command. Set to false to ignore empty lines upon deletion."
        },
        "trailing-spaces.includeCurrentLine": {
          "type": "boolean",
          "default": true,
          "description": "By default, the line being currently edited will have its trailing spaces highlighted. Set to false to ignore trailing spaces on the edited line."
        },
        "trailing-spaces.regexp": {
          "type": "string",
          "default": "[ \t]+",
          "description": "By default, only simple spaces and tabs are matched as \"trailing spaces\"."
        },
        "trailing-spaces.liveMatching": {
          "type": "boolean",
          "default": true,
          "description": "By default, Trailing Spaces is \"live\". It means the trailing spaces regions will be matched in the background, and highlighted if a color scope is defined, when the document is opened and edited. Set to false to disable live matching and highlighting (the deletion command remains available, so-called \"lazy matching\")."
        },
        "trailing-spaces.modifiedLinesOnly": {
          "type": "boolean",
          "default": false,
          "description": "By default, trailing spaces are deleted within the whole document. Set to true to affect only the lines you edited since last save. Trailing spaces will still be searched for and highlighted in the whole document."
        },
        "trailing-spaces.syntaxIgnore": {
          "type": "array",
          "default": [],
          "description": "With this option you can ignore specific files based on the syntax used. An item has to match the case-sensitive string of the language used in the file."
        },
        "trailing-spaces.trimOnSave": {
          "type": "boolean",
          "default": false,
          "description": "By default, nothing happens on save. Set to true to trim trailing spaces before saving, with respect to the other settings."
        },
        "trailing-spaces.saveAfterTrim": {
          "type": "boolean",
          "default": false,
          "description": "By default, deleting trailing spaces does not cause the document to be saved. Set to true to force saving after trailing spaces have been deleted. This setting is irrelevant and will be ignored if trimOnSave is true."
        }
      }
>>>>>>> b83c9a47
    },
    "commands": [
      {
        "command": "trailing-spaces.deleteTrailingSpaces",
        "title": "Trailing Spaces: Delete"
      },
      {
        "command": "trailing-spaces.deleteTrailingSpacesModifiedLinesOnly",
        "title": "Trailing Spaces: Delete - Modified Lines Only"
      },
      {
        "command": "trailing-spaces.highlightTrailingSpaces",
        "title": "Trailing Spaces: Highlight"
      }
    ]
  },
  "activationEvents": [
    "*"
  ],
  "scripts": {
    "vscode:prepublish": "node ./node_modules/vscode/bin/compile",
    "compile": "node ./node_modules/vscode/bin/compile -watch -p ./",
    "precompile": "ncp test/files out/test/files"
  },
  "devDependencies": {
    "ncp": "^2.0.0",
    "typescript": "^1.6.2",
    "vscode": "0.10.x"
  },
  "directories": {
    "test": "test"
  },
  "dependencies": {
    "diff": "^2.2.1"
  },
  "repository": {
    "type": "git",
    "url": "git+https://github.com/shardulm94/vscode-trailingspaces.git"
  },
  "keywords": [
    "trailing",
    "spaces",
    "delete",
    "highlight"
  ],
  "author": "Shardul Mahadik",
  "license": "MIT",
  "bugs": {
    "url": "https://github.com/shardulm94/vscode-trailingspaces/issues"
  },
  "homepage": "https://github.com/shardulm94/vscode-trailingspaces#readme"
}<|MERGE_RESOLUTION|>--- conflicted
+++ resolved
@@ -1,5 +1,4 @@
 {
-<<<<<<< HEAD
     "name": "trailing-spaces",
     "displayName": "Trailing Spaces",
     "description": "Highlight trailing spaces and delete them in a flash!",
@@ -120,128 +119,6 @@
     "license": "MIT",
     "bugs": {
         "url": "https://github.com/shardulm94/vscode-trailingspaces/issues"
-=======
-  "name": "trailing-spaces",
-  "displayName": "Trailing Spaces",
-  "description": "Highlight trailing spaces and delete them in a flash!",
-  "version": "0.2.4",
-  "publisher": "shardulm94",
-  "icon": "icon.png",
-  "engines": {
-    "vscode": "^0.10.1"
-  },
-  "categories": [
-    "Other"
-  ],
-  "main": "./out/src/extension",
-  "contributes": {
-    "configuration": {
-      "type": "object",
-      "title": "Trailing Spaces Configuration",
-      "properties": {
-        "trailing-spaces.logLevel": {
-          "type": "string",
-          "enum": [
-            "none",
-            "log",
-            "info",
-            "warn",
-            "error"
-          ],
-          "default": "error",
-          "description": "Controls the verbosity of logging. Logs can be seen in the console by opening the dev tools. `log` is the most verbose and `error` will only show critical errors."
-        },
-        "trailing-spaces.includeEmptyLines": {
-          "type": "boolean",
-          "default": true,
-          "description": "By default, empty lines are cleared as well when calling the deletion command. Set to false to ignore empty lines upon deletion."
-        },
-        "trailing-spaces.includeCurrentLine": {
-          "type": "boolean",
-          "default": true,
-          "description": "By default, the line being currently edited will have its trailing spaces highlighted. Set to false to ignore trailing spaces on the edited line."
-        },
-        "trailing-spaces.regexp": {
-          "type": "string",
-          "default": "[ \t]+",
-          "description": "By default, only simple spaces and tabs are matched as \"trailing spaces\"."
-        },
-        "trailing-spaces.liveMatching": {
-          "type": "boolean",
-          "default": true,
-          "description": "By default, Trailing Spaces is \"live\". It means the trailing spaces regions will be matched in the background, and highlighted if a color scope is defined, when the document is opened and edited. Set to false to disable live matching and highlighting (the deletion command remains available, so-called \"lazy matching\")."
-        },
-        "trailing-spaces.modifiedLinesOnly": {
-          "type": "boolean",
-          "default": false,
-          "description": "By default, trailing spaces are deleted within the whole document. Set to true to affect only the lines you edited since last save. Trailing spaces will still be searched for and highlighted in the whole document."
-        },
-        "trailing-spaces.syntaxIgnore": {
-          "type": "array",
-          "default": [],
-          "description": "With this option you can ignore specific files based on the syntax used. An item has to match the case-sensitive string of the language used in the file."
-        },
-        "trailing-spaces.trimOnSave": {
-          "type": "boolean",
-          "default": false,
-          "description": "By default, nothing happens on save. Set to true to trim trailing spaces before saving, with respect to the other settings."
-        },
-        "trailing-spaces.saveAfterTrim": {
-          "type": "boolean",
-          "default": false,
-          "description": "By default, deleting trailing spaces does not cause the document to be saved. Set to true to force saving after trailing spaces have been deleted. This setting is irrelevant and will be ignored if trimOnSave is true."
-        }
-      }
->>>>>>> b83c9a47
-    },
-    "commands": [
-      {
-        "command": "trailing-spaces.deleteTrailingSpaces",
-        "title": "Trailing Spaces: Delete"
-      },
-      {
-        "command": "trailing-spaces.deleteTrailingSpacesModifiedLinesOnly",
-        "title": "Trailing Spaces: Delete - Modified Lines Only"
-      },
-      {
-        "command": "trailing-spaces.highlightTrailingSpaces",
-        "title": "Trailing Spaces: Highlight"
-      }
-    ]
-  },
-  "activationEvents": [
-    "*"
-  ],
-  "scripts": {
-    "vscode:prepublish": "node ./node_modules/vscode/bin/compile",
-    "compile": "node ./node_modules/vscode/bin/compile -watch -p ./",
-    "precompile": "ncp test/files out/test/files"
-  },
-  "devDependencies": {
-    "ncp": "^2.0.0",
-    "typescript": "^1.6.2",
-    "vscode": "0.10.x"
-  },
-  "directories": {
-    "test": "test"
-  },
-  "dependencies": {
-    "diff": "^2.2.1"
-  },
-  "repository": {
-    "type": "git",
-    "url": "git+https://github.com/shardulm94/vscode-trailingspaces.git"
-  },
-  "keywords": [
-    "trailing",
-    "spaces",
-    "delete",
-    "highlight"
-  ],
-  "author": "Shardul Mahadik",
-  "license": "MIT",
-  "bugs": {
-    "url": "https://github.com/shardulm94/vscode-trailingspaces/issues"
   },
   "homepage": "https://github.com/shardulm94/vscode-trailingspaces#readme"
 }